--- conflicted
+++ resolved
@@ -43,13 +43,8 @@
         def init_subclass(cls, alias=None, *args, **kwargs):
             alias = alias or cls.__name__
 
-<<<<<<< HEAD
             if alias in self.registry and not self.ignore_overrides:
-                raise AlreadyInRegistryError(alias)
-=======
-            if alias in self.registry:
                 raise AlreadyInRegistryError(alias, self)
->>>>>>> 5ea8bc26
 
             self.registry[alias] = cls
             return old_init_subclass(*args, **kwargs)
