--- conflicted
+++ resolved
@@ -4,31 +4,18 @@
 
 from ..file_io import LoadsFromYaml, SavesToYaml
 from ..pipeline.scope_config import ScopeConfig
-<<<<<<< HEAD
 from ..schema import ExpandsSchema, ExpandsSchemaFromChildren
 from .pipeline_definition import PipelineDefinition
-=======
-from ..project.pipeline_definition import PipelineConfiguration, PipelineDefinition
-from ..schema.schema import (
-    AggregatedIntrospectiveIngestionComponent,
-    IntrospectiveIngestionComponent,
-)
->>>>>>> b58a82fc
 from .run_request import RunRequest
+from .pipeline_definition import PipelineConfiguration
 
 
 class MissingExpectedPipelineError(ValueError):
     pass
 
 
-<<<<<<< HEAD
+@dataclass
 class PipelineScope(ExpandsSchemaFromChildren, LoadsFromYaml, SavesToYaml):
-=======
-@dataclass
-class PipelineScope(
-    AggregatedIntrospectiveIngestionComponent, LoadsFromYaml, SavesToYaml
-):
->>>>>>> b58a82fc
     """A `PipelineScope` represents a collection of pipelines subordinate to a project."""
 
     name: str
